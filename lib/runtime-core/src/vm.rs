--- conflicted
+++ resolved
@@ -430,150 +430,4 @@
 }
 
 #[cfg(test)]
-<<<<<<< HEAD
-mod vm_ctx_tests {}
-=======
-mod vm_ctx_tests {
-    use super::{Ctx, ImportBacking, LocalBacking};
-    use crate::module::{ModuleInfo, ModuleInner, StringTable};
-    use crate::structures::Map;
-    use std::ffi::c_void;
-
-    struct TestData {
-        x: u32,
-        y: bool,
-        str: String,
-    }
-
-    fn test_data_finalizer(data: *mut c_void) {
-        let test_data: &mut TestData = unsafe { &mut *(data as *mut TestData) };
-        assert_eq!(test_data.x, 10);
-        assert_eq!(test_data.y, true);
-        assert_eq!(test_data.str, "Test".to_string());
-        println!("hello from finalizer");
-        drop(test_data);
-    }
-
-    #[test]
-    fn test_callback_on_drop() {
-        let mut data = TestData {
-            x: 10,
-            y: true,
-            str: "Test".to_string(),
-        };
-        let mut local_backing = LocalBacking {
-            memories: Map::new().into_boxed_map(),
-            tables: Map::new().into_boxed_map(),
-            globals: Map::new().into_boxed_map(),
-
-            vm_memories: Map::new().into_boxed_map(),
-            vm_tables: Map::new().into_boxed_map(),
-            vm_globals: Map::new().into_boxed_map(),
-
-            dynamic_sigindices: Map::new().into_boxed_map(),
-            local_functions: Map::new().into_boxed_map(),
-        };
-        let mut import_backing = ImportBacking {
-            memories: Map::new().into_boxed_map(),
-            tables: Map::new().into_boxed_map(),
-            globals: Map::new().into_boxed_map(),
-
-            vm_functions: Map::new().into_boxed_map(),
-            vm_memories: Map::new().into_boxed_map(),
-            vm_tables: Map::new().into_boxed_map(),
-            vm_globals: Map::new().into_boxed_map(),
-        };
-        let module = generate_module();
-        let data = &mut data as *mut _ as *mut c_void;
-        let ctx = unsafe {
-            Ctx::new_with_data(
-                &mut local_backing,
-                &mut import_backing,
-                &module,
-                data,
-                test_data_finalizer,
-            )
-        };
-        let ctx_test_data = cast_test_data(ctx.data);
-        assert_eq!(ctx_test_data.x, 10);
-        assert_eq!(ctx_test_data.y, true);
-        assert_eq!(ctx_test_data.str, "Test".to_string());
-        drop(ctx);
-    }
-
-    fn cast_test_data(data: *mut c_void) -> &'static mut TestData {
-        let test_data: &mut TestData = unsafe { &mut *(data as *mut TestData) };
-        test_data
-    }
-
-    fn generate_module() -> ModuleInner {
-        use super::Func;
-        use crate::backend::{sys::Memory, Backend, CacheGen, RunnableModule};
-        use crate::cache::Error as CacheError;
-        use crate::typed_func::Wasm;
-        use crate::types::{LocalFuncIndex, SigIndex};
-        use hashbrown::HashMap;
-        use std::any::Any;
-        use std::ptr::NonNull;
-        struct Placeholder;
-        impl RunnableModule for Placeholder {
-            fn get_func(
-                &self,
-                _module: &ModuleInfo,
-                _local_func_index: LocalFuncIndex,
-            ) -> Option<NonNull<Func>> {
-                None
-            }
-
-            fn get_trampoline(&self, _module: &ModuleInfo, _sig_index: SigIndex) -> Option<Wasm> {
-                unimplemented!()
-            }
-            unsafe fn do_early_trap(&self, _: Box<dyn Any>) -> ! {
-                unimplemented!()
-            }
-        }
-        impl CacheGen for Placeholder {
-            fn generate_cache(
-                &self,
-                module: &ModuleInner,
-            ) -> Result<(Box<ModuleInfo>, Box<[u8]>, Memory), CacheError> {
-                unimplemented!()
-            }
-        }
-
-        ModuleInner {
-            runnable_module: Box::new(Placeholder),
-            cache_gen: Box::new(Placeholder),
-            info: ModuleInfo {
-                memories: Map::new(),
-                globals: Map::new(),
-                tables: Map::new(),
-
-                // These are strictly imported and the typesystem ensures that.
-                imported_functions: Map::new(),
-                imported_memories: Map::new(),
-                imported_tables: Map::new(),
-                imported_globals: Map::new(),
-
-                exports: HashMap::new(),
-
-                data_initializers: Vec::new(),
-                elem_initializers: Vec::new(),
-
-                start_func: None,
-
-                func_assoc: Map::new(),
-                signatures: Map::new(),
-                backend: Backend::Cranelift,
-
-                namespace_table: StringTable::new(),
-                name_table: StringTable::new(),
-
-                em_symbol_map: None,
-
-                custom_sections: HashMap::new(),
-            },
-        }
-    }
-}
->>>>>>> ed651055
+mod vm_ctx_tests {}