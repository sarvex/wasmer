pub mod engine;
<<<<<<< HEAD
#[cfg(feature = "middlewares")]
pub mod middlewares;
=======
pub mod features;
>>>>>>> 1ee7b4a0
pub mod module;
pub mod parser;
pub mod target_lexicon;
#[cfg(feature = "wasi")]
pub mod wasi;<|MERGE_RESOLUTION|>--- conflicted
+++ resolved
@@ -1,10 +1,7 @@
 pub mod engine;
-<<<<<<< HEAD
+pub mod features;
 #[cfg(feature = "middlewares")]
 pub mod middlewares;
-=======
-pub mod features;
->>>>>>> 1ee7b4a0
 pub mod module;
 pub mod parser;
 pub mod target_lexicon;
