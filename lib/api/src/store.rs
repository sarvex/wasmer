use crate::tunables::Tunables;
use std::sync::Arc;
#[cfg(feature = "compiler")]
use wasmer_compiler::CompilerConfig;
use wasmer_engine::Engine;

#[derive(Clone)]
pub struct Store {
    engine: Arc<dyn Engine>,
}

impl Store {
    pub fn new(engine: Arc<dyn Engine>) -> Store {
        Store { engine }
    }

    pub fn engine(&self) -> &Arc<dyn Engine> {
        &self.engine
    }

    pub fn same(a: &Store, b: &Store) -> bool {
        Arc::ptr_eq(&a.engine, &b.engine)
    }

    #[cfg(feature = "compiler")]
    fn new_config(config: Box<dyn CompilerConfig>) -> Self {
        let tunables = Tunables::for_target(config.target().triple());
        Self::new(&Engine::new(&*config, tunables))
    }

    #[cfg(all(
        any(
            feature = "default-compiler-singlepass",
            feature = "default-compiler-cranelift",
            feature = "default-compiler-llvm",
        ),
        any(feature = "default-engine-jit", feature = "default-engine-native",)
    ))]
    pub fn default_engine() -> impl Engine {
        #[cfg(all(feature = "default-engine-jit", feature = "default-engine-native",))]
        compile_error!(
            "The `default-engine-X` features are mutually exclusive. Please choose just one"
        );

        let config = Self::default_compiler_config();
        let tunables = Tunables::for_target(config.target().triple());

        #[cfg(feature = "engine-jit")]
        return wasmer_engine_jit::JITEngine::new(&config, tunables);
    }
}

impl PartialEq for Store {
    fn eq(&self, other: &Self) -> bool {
        Store::same(self, other)
    }
}

// We only implement default if we have assigned a default compiler
<<<<<<< HEAD
#[cfg(all(
    any(
        feature = "default-compiler-singlepass",
        feature = "default-compiler-cranelift",
        feature = "default-compiler-llvm",
    ),
    any(feature = "default-engine-jit", feature = "default-engine-native",)
))]
impl Default for Store {
    fn default() -> Store {
        let engine = Self::default_engine();
        Store::new(Arc::new(engine))
=======
#[cfg(feature = "compiler")]
impl Default for Store {
    fn default() -> Store {
        // We store them on a function that returns to make
        // sure this function doesn't emit a compile error even if
        // more than one compiler is enabled.
        #[allow(unreachable_code)]
        fn get_config() -> Box<dyn CompilerConfig> {
            #[cfg(feature = "cranelift")]
            return Box::new(wasmer_compiler_cranelift::CraneliftConfig::default());

            #[cfg(feature = "llvm")]
            return Box::new(wasmer_compiler_llvm::LLVMConfig::default());

            #[cfg(feature = "singlepass")]
            return Box::new(wasmer_compiler_singlepass::SinglepassConfig::default());
        }
        Store::new_config(get_config())
>>>>>>> a945b43c
    }
}

pub trait StoreObject {
    fn comes_from_same_store(&self, store: &Store) -> bool;
}<|MERGE_RESOLUTION|>--- conflicted
+++ resolved
@@ -21,33 +21,6 @@
     pub fn same(a: &Store, b: &Store) -> bool {
         Arc::ptr_eq(&a.engine, &b.engine)
     }
-
-    #[cfg(feature = "compiler")]
-    fn new_config(config: Box<dyn CompilerConfig>) -> Self {
-        let tunables = Tunables::for_target(config.target().triple());
-        Self::new(&Engine::new(&*config, tunables))
-    }
-
-    #[cfg(all(
-        any(
-            feature = "default-compiler-singlepass",
-            feature = "default-compiler-cranelift",
-            feature = "default-compiler-llvm",
-        ),
-        any(feature = "default-engine-jit", feature = "default-engine-native",)
-    ))]
-    pub fn default_engine() -> impl Engine {
-        #[cfg(all(feature = "default-engine-jit", feature = "default-engine-native",))]
-        compile_error!(
-            "The `default-engine-X` features are mutually exclusive. Please choose just one"
-        );
-
-        let config = Self::default_compiler_config();
-        let tunables = Tunables::for_target(config.target().triple());
-
-        #[cfg(feature = "engine-jit")]
-        return wasmer_engine_jit::JITEngine::new(&config, tunables);
-    }
 }
 
 impl PartialEq for Store {
@@ -56,22 +29,8 @@
     }
 }
 
-// We only implement default if we have assigned a default compiler
-<<<<<<< HEAD
-#[cfg(all(
-    any(
-        feature = "default-compiler-singlepass",
-        feature = "default-compiler-cranelift",
-        feature = "default-compiler-llvm",
-    ),
-    any(feature = "default-engine-jit", feature = "default-engine-native",)
-))]
-impl Default for Store {
-    fn default() -> Store {
-        let engine = Self::default_engine();
-        Store::new(Arc::new(engine))
-=======
-#[cfg(feature = "compiler")]
+// We only implement default if we have assigned a default compiler and engine
+#[cfg(all(feature = "compiler", feature = "engine"))]
 impl Default for Store {
     fn default() -> Store {
         // We store them on a function that returns to make
@@ -88,8 +47,18 @@
             #[cfg(feature = "singlepass")]
             return Box::new(wasmer_compiler_singlepass::SinglepassConfig::default());
         }
-        Store::new_config(get_config())
->>>>>>> a945b43c
+
+        #[allow(unreachable_code)]
+        fn get_engine(config: Box<dyn CompilerConfig>) -> Arc<dyn Engine> {
+            let tunables = Tunables::for_target(config.target().triple());
+
+            #[cfg(feature = "jit")]
+            return Arc::new(wasmer_engine_jit::JITEngine::new(&config, tunables));
+        }
+
+        let config = get_config();
+        let engine = get_engine(config);
+        Store::new(config)
     }
 }
 
