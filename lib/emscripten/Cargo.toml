[package]
name = "wasmer-emscripten"
version = "0.2.1"
description = "Wasmer runtime emscripten implementation library"
license = "MIT"
authors = ["The Wasmer Engineering Team <engineering@wasmer.io>"]
repository = "https://github.com/wasmerio/wasmer"
edition = "2018"
build = "build/mod.rs"

[dependencies]
wasmer-runtime-core = { path = "../runtime-core", version = "0.2.1" }
wasmer-runtime-abi = { path = "../runtime-abi", optional = true }
lazy_static = "1.2.0"
libc = "0.2.49"
byteorder = "1"
time = "0.1.41"
<<<<<<< HEAD
errno = "0.2.4"
bit_field = "0.9.0"

[target.'cfg(not(windows))'.dependencies]
wasmer-clif-backend = { path = "../clif-backend", version = "0.2.0", optional = true }
=======
wasmer-clif-backend = { path = "../clif-backend", version = "0.2.0" }
wasmer-dynasm-backend = { path = "../dynasm-backend", version = "0.1.0", optional = true }
>>>>>>> bf3af660
wasmer-llvm-backend = { path = "../llvm-backend", version = "0.1.0", optional = true }

[target.'cfg(windows)'.dependencies]
rand = "0.6"

[dev-dependencies]
wabt = "0.7.2"

[build-dependencies]
glob = "0.2.11"

[features]
<<<<<<< HEAD
clif = ["wasmer-clif-backend"]
llvm = ["wasmer-llvm-backend"]
vfs = ["wasmer-runtime-abi"]
=======
clif = []
llvm = ["wasmer-llvm-backend"]
dynasm = ["wasmer-dynasm-backend"]
>>>>>>> bf3af660
<|MERGE_RESOLUTION|>--- conflicted
+++ resolved
@@ -9,22 +9,16 @@
 build = "build/mod.rs"
 
 [dependencies]
+bit_field = "0.9.0"
+byteorder = "1"
+errno = "0.2.4"
+lazy_static = "1.2.0"
+libc = "0.2.49"
+time = "0.1.41"
 wasmer-runtime-core = { path = "../runtime-core", version = "0.2.1" }
 wasmer-runtime-abi = { path = "../runtime-abi", optional = true }
-lazy_static = "1.2.0"
-libc = "0.2.49"
-byteorder = "1"
-time = "0.1.41"
-<<<<<<< HEAD
-errno = "0.2.4"
-bit_field = "0.9.0"
-
-[target.'cfg(not(windows))'.dependencies]
-wasmer-clif-backend = { path = "../clif-backend", version = "0.2.0", optional = true }
-=======
 wasmer-clif-backend = { path = "../clif-backend", version = "0.2.0" }
 wasmer-dynasm-backend = { path = "../dynasm-backend", version = "0.1.0", optional = true }
->>>>>>> bf3af660
 wasmer-llvm-backend = { path = "../llvm-backend", version = "0.1.0", optional = true }
 
 [target.'cfg(windows)'.dependencies]
@@ -37,12 +31,7 @@
 glob = "0.2.11"
 
 [features]
-<<<<<<< HEAD
-clif = ["wasmer-clif-backend"]
-llvm = ["wasmer-llvm-backend"]
-vfs = ["wasmer-runtime-abi"]
-=======
 clif = []
 llvm = ["wasmer-llvm-backend"]
 dynasm = ["wasmer-dynasm-backend"]
->>>>>>> bf3af660
+vfs = ["wasmer-runtime-abi"]